--- conflicted
+++ resolved
@@ -195,17 +195,10 @@
 
     with open(f'{outdir}/cluster.txt', 'w') as outStream:
       for i in set(self.allCluster):
-<<<<<<< HEAD
-        outStream.write(f"Cluster: {i}")
-        for idx, label in enumerate(self.allCluster):
-          if label == i:
-            outStream.write(f"{self.id2header[idx]}")
-=======
         outStream.write(f"Cluster: {i}\n")
         for idx, label in enumerate(self.allCluster):
           if label == i:
             outStream.write(f"{self.id2header[idx]}\n")
->>>>>>> cc26538a
         outStream.write("\n")
 
 
