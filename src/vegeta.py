--- conflicted
+++ resolved
@@ -41,31 +41,24 @@
   -v, --verbose                           Get some extra information from VeGETA during calculation. [Default: False]
   --version                               Prints the version of VeGETA and exits.
   -o DIR, --output DIR                    Specifies the output directory of VeGETA. [Default: pwd]
-<<<<<<< HEAD
-=======
 
   -k KMER, --kmer KMER                    Length of the considered kmer. [Default: 7]
   --cutoff CUTOFF                         Cutoff threshold for the initial graph during clustering. The larger the value the more relationships are
                                           neglected for clustering, despite being closely related. [Default: 0.3]
->>>>>>> b8386c12
   -p PROCESSES, --process PROCESSES       Specify the number of CPU cores that are used. [Default: 1]
 
   -a, --alignment-only                    Only performs the alignment calculation, without prior clustering. 
                                           NOTE: This is not recommended for large datasets. [Default: False]
   -c, --cluster-only                      Only performs the clustering step of sequences, without the alignment. [Default: False]
 
-  -k KMER, --kmer KMER                    Length of the considered kmer. [Default: 9]
   --seedsize SEEDSIZE                     Specifies the length of a region that has to be conserved in order to serve as 
                                           a seed region in the sequence-based scaffold alignment. [Default: 10]
   --shannon SHANNON                       Cut-off value for a seed window based on its averaged shannon entropy.
                                           If none is set, VeGETA takes the best 10% windows as seeds. [Default: 0.1]
-<<<<<<< HEAD
 
   -t THRESHOLD, --tbpp THRESHOLD          Basepairing-probability threshold for potential nucleotide interactions. 
                                           if bpp between two nucleotides is smaller than this value, 
                                           it isn't considered during ILP construction. [Default: 0.7]
-=======
->>>>>>> b8386c12
   -w WINDOWSIZE, --windowsize WINDOWSIZE  Specifies the window length for the final structure calculation. [Default: 300]
   -s STEPSIZE, --stepsize STEPSIZE        Specifies the step size of the sliding window. [Default: 50]
   --allowLP                               If this is set, VeGETA will include lonely basepairs (isolated helices of length 1)
@@ -279,14 +272,8 @@
   write_final_alignment(virusAligner.refinedAlignment, structure)
 
 def derive_structure():
-<<<<<<< HEAD
-  struc = StructCalculator(f"{outdir}/refinedAlignment.aln", logger, outdir, windowSize, stepSize, proc, allowLP, tbpp)
-  logger.info("Scanning alignment with a sliding-window approach for secondary structures.")
-  #struc.apply_alifold()
-=======
   struc = StructCalculator(f"{outdir}/refinedAlignment.aln", logger, outdir, windowSize, stepSize, proc, allowLP)
   struc.apply_alifold()
->>>>>>> b8386c12
   struc.calculate_avg_bpp()
   logger.info("Generating ILP based on all basepairing probabilities.")
   logger.info("Solving the ILP may take a while.")
