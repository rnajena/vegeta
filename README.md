# WORK IN PROGRESS
There are some bugs known to me, some aren't. Before getting desperate, please check out the Issues that are already opened and discussed. If you can't find your problem there, don't hesitate to drop me an E-Mail or open an issue yourself.
I am not responsible for any results produced with VeGETA nor for the conclusions you draw from it.

***
## VeGETA - Viral GEnome sTructure Alignments
[![License: GPL v3](https://img.shields.io/badge/License-GPL%20v3-blue.svg)](https://www.gnu.org/licenses/gpl-3.0)![Python3.6](https://img.shields.io/badge/Language-Python_3.6-steelblue.svg)[![Twitter URL](https://img.shields.io/twitter/url/https/twitter.com/klamkiewicz?label=%40klamkiewicz&style=social)](https://twitter.com/klamkiewicz)

***

### What is this about?
RNA viruses usually exploit RNA secondary structures to regulate all kind of mechanisms and steps during the viral life-cycle. For example, [earlier studies](https://www.sciencedirect.com/science/article/pii/S004268221730404X) indicate that a single mutation in the 5'UTR of HCoV-229E, which disrupts a specific structural element, causes the viral replication level to decrease. Therefore we provide this pipeline to generate whole genome alignments of viruses and annotates the different regions with RNA secondary structures information. To do this in an efficient manner, we cluster sequences first and then pick representative genomes from each cluster to calculate an alignment.

### What do I need?
Simply spoken, all you need is a `.fasta` file containing your viruses and a linux OS. As usual in life, things are more complicated. You'll need to install some third party software to use VeGETA. Please refer to the [`How-To Install` section](#how-do-i-install-vegeta).

### What do I get?
VeGETA outputs a whole bunch of alignments. First and foremost, you'll get an alignment with structure information for the representative viruses of your input set. However, most of the time RNA viruses are very diverse in their sequence information. Since we're using a sequence alignment as first scaffold, the diversity usually leads to problems further downstream the pipeline. You will get an alignment - we never promised it'd be beautiful. 
To circumvent this problem, we further provide one alignment for each of the initial cluster. 

***

### How do I install VeGETA?
The easiest way *at the moment* is simply following these instructions:

<<<<<<< HEAD
Download the latest version of VeGETA or clone this repository:
=======
Download the latest version of VeGETA [here](https://github.com/klamkiew/vegeta/archive/v0.3.zip) or clone this repository:
>>>>>>> ceaa2ada

`git clone https://github.com/klamkiew/vegeta.git`

To make it as easy as possible, I highly recommend using `conda` for the next steps.
[Here](https://docs.conda.io/en/latest/miniconda.html) you can get the conda installer of your choice, depending on the OS you are working with.

Simply create a new environment based on the `environment.yml` file of this repository.
This will create an environment for you called `vegeta` which already includes all dependencies and third-party tools used by VeGETA. Confused? Check our these [conda webpages](https://docs.conda.io/en/latest/) if you want to learn more.

`conda env create -f environment.yml`


Next, activate your newly created environment:

`conda activate vegeta`

And you are all set up: Run a `vegeta.py -h` to see whether any package is missing. Seeing the help message of our pipeline? Good, then we can continue.

### How to use VeGETA
Using VeGETA is relatively easy; simply prepare a `.fasta` file with your sequences and run the following command:

`vegeta <PATH/TO/YOUR/FASTA>`
That's it. Be aware, that this may take some time, depending on how many sequences you want to input. Experience says that you need minutes to some hours for ~100 sequences, several hours for >1.000 sequences. We broke our pipeline with 60.000 sequences, fixes are planned already, but not implemented yet.
To give you some quality of life improvements, we'd advise using the following parameters of VeGETA:

`-p <INT>`: sets the number of used processes. Per default this is 1. 

`-v`: Get some more information about what is going on right now.

`-o <PATH/TO/DIR>`: Specify an output path. Per default, we simply create a new directory called `vegeta/` in your current working directory.

`-c`: Only want to cluster your data? Use this parameter.

`-a`: Only want the alignment and don't cluster beforehand? Use this switch.
 **DISCLAIMER**: We do not recommend using this for more than 20 sequences. First, due to runtime and memory consumption, and secondly, due to viruses being diverse. Your alignment will most likely not yield useful information.

 `-k <INT>`: This sets the k-mer size used by VeGETA to cluster the input sequences. Default is 7. 
 **DISCLAIMER**: Since we're using k-mer vectors to cluster our sequences, the space needed to calculate (and store) ALL k-mer of all sequences increases quite fast. We do not recommend increasing this parameter, unless you have enough money for several GB of RAM. `k=7` for a bunch (1.700) of Coronaviruses takes up to 6 GB of RAM, whereas `k=9` does not work on a machine with 16 GB RAM total. Trust me...

There are some more parameters which are not explained in detail here. Please refer to the help page of VeGETA (`vegeta --help`).

***

### Troubleshooting

**I get a `vegeta: command not found` error**

Well you most likely did not include VeGETA to your `$PATH` variable.
Try `PATH=$PATH:</PATH/TO/VEGETA/>` and eventually put this in your `.bashrc` or `.profile`.

**VeGETA tells me that it can't fold sequences of length 0**

True, because that usually doesn't make much sense. Actually, ViennaRNA is telling you this, when it is called by LocARNA. The problems arises in diverse alignments; since refining the scaffold alignment with structure guidance, we extract fragments of the sequence-based alignment and remove gaps from sub-sequences. Sometimes, one sequence ends up being empty. The "issue" was fixed with the latest LocARNA version (2.0.0RC8): make sure it is installed in your conda environment. This is usually the default version when using conda.

**I receive an `OverflowError` when using VeGETA**

Yup, we are aware of this issue. The problem comes from multiprocessing large amounts of data and is most likely related to Issue [#3](https://github.com/klamkiew/vegeta/issues/3).

***

### Future Features
High Priority
* Fix known bugs
* <s>Implement a nucleotide shuffle for significance [#5](https://github.com/klamkiew/vegeta/issues/5) </s>
* <s>Allow a sequence of interest to be present the whole time [#6](https://github.com/klamkiew/vegeta/issues/6)</s>

Medium Priority
* Improve code documentation
* conda support [#7](https://github.com/klamkiew/vegeta/issues/7)
* docker container [#7](https://github.com/klamkiew/vegeta/issues/7)
* Optimize code and RAM usage

***<|MERGE_RESOLUTION|>--- conflicted
+++ resolved
@@ -23,11 +23,8 @@
 ### How do I install VeGETA?
 The easiest way *at the moment* is simply following these instructions:
 
-<<<<<<< HEAD
 Download the latest version of VeGETA or clone this repository:
-=======
 Download the latest version of VeGETA [here](https://github.com/klamkiew/vegeta/archive/v0.3.zip) or clone this repository:
->>>>>>> ceaa2ada
 
 `git clone https://github.com/klamkiew/vegeta.git`
 
