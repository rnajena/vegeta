# WORK IN PROGRESS
There are some bugs known to me, some aren't. Before getting desperate, please check out the Issues that are already opened and discussed. If you can't find your problem there, don't hesitate to drop me an E-Mail or open an issue yourself.
I am not responsible for any results produced with VeGETA nor for the conclusions you draw from it.

***
## VeGETA - Viral GEnome sTructure Alignments
[![License: GPL v3](https://img.shields.io/badge/License-GPL%20v3-blue.svg)](https://www.gnu.org/licenses/gpl-3.0)![Python3.6](https://img.shields.io/badge/Language-Python_3.6-steelblue.svg)[![Twitter URL](https://img.shields.io/twitter/url/https/twitter.com/klamkiewicz?label=%40klamkiewicz&style=social)](https://twitter.com/klamkiewicz)

***

### What is this about?
RNA viruses usually exploit RNA secondary structures to regulate all kind of mechanisms and steps during the viral life-cycle. For example, [earlier studies](https://www.sciencedirect.com/science/article/pii/S004268221730404X) indicate that a single mutation in the 5'UTR of HCoV-229E, which disrupts a specific structural element, causes the viral replication level to decrease. Therefore we provide this pipeline to generate whole genome alignments of viruses and annotates the different regions with RNA secondary structures information. To do this in an efficient manner, we cluster sequences first and then pick representative genomes from each cluster to calculate an alignment.

### What do I need?
Simply spoken, all you need is a `.fasta` file containing your viruses and a linux OS. As usual in life, things are more complicated. You'll need to install some third party software to use VeGETA. Please refer to the [`How-To Install` section](#how-do-i-install-vegeta).

### What do I get?
VeGETA outputs a whole bunch of alignments. First and foremost, you'll get an alignment with structure information for the representative viruses of your input set. However, most of the time RNA viruses are very diverse in their sequence information. Since we're using a sequence alignment as first scaffold, the diversity usually leads to problems further downstream the pipeline. You will get an alignment - we never promised it'd be beautiful. 
To circumvent this problem, we further provide one alignment for each of the initial cluster. 

***

### How do I install VeGETA?
The easiest way *at the moment* is simply following these instructions:

Download the latest version of VeGETA [here](https://github.com/klamkiew/vegeta/files/4538425/vegeta_0.1a.tar.gz) or clone this repository:

`git clone https://github.com/klamkiew/vegeta.git`

To make it as easy as possible, I highly recommend using `conda` for the next steps:

Create a new conda environment with Python 3.6 (tested it with 3.7 as well, seems to work. Python 3.8 breaks with ViennaRNA though):

`conda create -n vegeta python=3.6`

Next, activate your newly created environment:

`conda activate vegeta`

And now let us install the dependencies of VeGETA. Don't worry: due to using conda, we are installing everything in our current conda environment; the rest of your system is not affected. Confused? Check our these [conda webpages](https://docs.conda.io/en/latest/) if you want to learn more.

`conda install -c conda-forge pip`

`conda install -c bioconda cd-hit`

`conda install -c bioconda mafft`

`conda install -c bioconda locarna`

`conda install -c conda-forge glpk`

Nearly done! [LocARNA](http://www.bioinf.uni-freiburg.de/Software/LocARNA/) needs the [ViennaRNA](https://www.tbi.univie.ac.at/RNA/) package to work. Luckily, we used conda! It already installed the supported version of ViennaRNA since it was needed for LocARNA. All that's left to do is getting some Python packages:

`pip install numpy biopython colorlog umap-learn hdbscan docopt scipy`

And you are all set up: Run a `vegeta.py -h` to see whether any package is missing. Seeing the help message of our pipeline? Good, then we can continue.

### How to use VeGETA
Using VeGETA is relatively easy; simply prepare a `.fasta` file with your sequences and run the following command:

`vegeta <PATH/TO/YOUR/FASTA>`
That's it. Be aware, that this may take some time, depending on how many sequences you want to input. Experience says that you need minutes to some hours for ~100 sequences, several hours for >1.000 sequences. We broke our pipeline with 60.000 sequences, fixes are planned already, but not implemented yet.
To give you some quality of life improvements, we'd advise using the following parameters of VeGETA:

`-p <INT>`: sets the number of used processes. Per default this is 1. 

`-v`: Get some more information about what is going on right now.

`-o <PATH/TO/DIR>`: Specify an output path. Per default, we simply create a new directory called `vegeta/` in your current working directory.

`-c`: Only want to cluster your data? Use this parameter.

`-a`: Only want the alignment and don't cluster beforehand? Use this switch.
 **DISCLAIMER**: We do not recommend using this for more than 20 sequences. First, due to runtime and memory consumption, and secondly, due to viruses being diverse. Your alignment will most likely not yield useful information.

 `-k <INT>`: This sets the k-mer size used by VeGETA to cluster the input sequences. Default is 7. 
 **DISCLAIMER**: Since we're using k-mer vectors to cluster our sequences, the space needed to calculate (and store) ALL k-mer of all sequences increases quite fast. We do not recommend increasing this parameter, unless you have enough money for several GB of RAM. `k=7` for a bunch (1.700) of Coronaviruses takes up to 6 GB of RAM, whereas `k=9` does not work on a machine with 16 GB RAM total. Trust me...

There are some more parameters which are not explained in detail here. Please refer to the help page of VeGETA (`vegeta --help`).

***

### Troubleshooting

**I get a `vegeta: command not found` error**

Well you most likely did not include VeGETA to your `$PATH` variable.
Try `PATH=$PATH:</PATH/TO/VEGETA/>` and eventually put this in your `.bashrc` or `.profile`.

**VeGETA tells me that it can't fold sequences of length 0**

True, because that usually doesn't make much sense. Actually, ViennaRNA is telling you this, when it is called by LocARNA. The problems arises in diverse alignments; since refining the scaffold alignment with structure guidance, we extract fragments of the sequence-based alignment and remove gaps from sub-sequences. Sometimes, one sequence ends up being empty. The "issue" was fixed with the latest LocARNA version (2.0.0RC8): make sure it is installed in your conda environment. This is usually the default version when using conda.

**I receive an `OverflowError` when using VeGETA**

Yup, we are aware of this issue. The problem comes from multiprocessing large amounts of data and is most likely related to Issue [#3](https://github.com/klamkiew/vegeta/issues/3).

***

### Future Features
High Priority
* Fix known bugs
<<<<<<< HEAD
* Implement a dinucleotide shuffle for significance [#5](https://github.com/klamkiew/vegeta/issues/5)
=======
* <s>Implement a nucleotide shuffle for significance [#5](https://github.com/klamkiew/vegeta/issues/5) </s>
>>>>>>> 6903ed59
* <s>Allow a sequence of interest to be present the whole time [#6](https://github.com/klamkiew/vegeta/issues/6)</s>

Medium Priority
* Improve code documentation
* conda support [#7](https://github.com/klamkiew/vegeta/issues/7)
* docker container [#7](https://github.com/klamkiew/vegeta/issues/7)
* Optimize code and RAM usage

***<|MERGE_RESOLUTION|>--- conflicted
+++ resolved
@@ -100,11 +100,7 @@
 ### Future Features
 High Priority
 * Fix known bugs
-<<<<<<< HEAD
-* Implement a dinucleotide shuffle for significance [#5](https://github.com/klamkiew/vegeta/issues/5)
-=======
 * <s>Implement a nucleotide shuffle for significance [#5](https://github.com/klamkiew/vegeta/issues/5) </s>
->>>>>>> 6903ed59
 * <s>Allow a sequence of interest to be present the whole time [#6](https://github.com/klamkiew/vegeta/issues/6)</s>
 
 Medium Priority
